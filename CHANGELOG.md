--- conflicted
+++ resolved
@@ -1,20 +1,19 @@
 # Changelog
 
-<<<<<<< HEAD
-## 0.3.0 (Upcoming)
-
-### Improvements
-
-* **BREAKING:** Tetra now requires Rust 1.32 or higher - this is to allow us to use uniform paths.
-* **BREAKING:** Tetra now has its own `Key` and `MouseButton` types, instead of exporting the ones from the `sdl2` crate. Some key names have been changed to make them more obvious/consistent.
-* **BREAKING:** The deprecated `build_matrix` method has been removed from `DrawParams`.
-
-## 0.2.7 (January 23rd, 2019)
-=======
 All notable changes to this project will be documented in this file, following the format defined at keepachangelog.com. Where a change was contributed via a third-party pull request, the author will be credited.
->>>>>>> d2c63130
 
 This project adheres to Semantic Versioning.
+
+## 0.3.0 - Upcoming
+
+### Changed
+
+* Tetra now requires Rust 1.32 or higher - this is to allow us to use uniform paths.
+* Tetra now has its own `Key` and `MouseButton` types, instead of exporting the ones from the `sdl2` crate. Some key names have been changed to make them more obvious/consistent.
+
+### Removed
+
+* The deprecated `build_matrix` method has been removed from `DrawParams`.
 
 ## [0.2.7] - 2019-01-23
 
